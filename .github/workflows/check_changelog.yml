name: Check PR change log

on:
  pull_request:
    types: [opened, synchronize, labeled, unlabeled]

concurrency:
  group: ${{ github.workflow }}-${{ github.ref }}
  cancel-in-progress: true

permissions:
  pull-requests: read

jobs:
  changelog_checker:
    name: Check if towncrier change log entry is correct
    runs-on: ubuntu-latest
    steps:
<<<<<<< HEAD
    - uses: scientific-python/action-towncrier-changelog@4755e7510a07c6f6817cb607ffb9a711d3d62422  # 0.1.1
      if: github.repository == 'astropy/astropy'
=======
    - uses: scientific-python/action-towncrier-changelog@1d7332022f76e36fe8ce2d716b851f3f98063c62  # v1.0.0
>>>>>>> 21b319f5
      env:
        GITHUB_TOKEN: ${{ secrets.GITHUB_TOKEN }}
        BOT_USERNAME: gilesbot<|MERGE_RESOLUTION|>--- conflicted
+++ resolved
@@ -16,12 +16,8 @@
     name: Check if towncrier change log entry is correct
     runs-on: ubuntu-latest
     steps:
-<<<<<<< HEAD
-    - uses: scientific-python/action-towncrier-changelog@4755e7510a07c6f6817cb607ffb9a711d3d62422  # 0.1.1
+    - uses: scientific-python/action-towncrier-changelog@1d7332022f76e36fe8ce2d716b851f3f98063c62  # v1.0.0
       if: github.repository == 'astropy/astropy'
-=======
-    - uses: scientific-python/action-towncrier-changelog@1d7332022f76e36fe8ce2d716b851f3f98063c62  # v1.0.0
->>>>>>> 21b319f5
       env:
         GITHUB_TOKEN: ${{ secrets.GITHUB_TOKEN }}
         BOT_USERNAME: gilesbot